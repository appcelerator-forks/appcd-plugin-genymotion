{
  "name": "appcd-plugin-genymotion",
  "version": "1.0.0-20",
  "description": "Genymotion and VirtualBox service for the Appc Daemon.",
  "main": "./dist/index",
  "author": "Appcelerator, Inc. <npmjs@appcelerator.com>",
  "maintainers": [
    "Chris Barber <cbarber@appcelerator.com>",
    "Ewan Harris <eharris@axway.com>"
  ],
  "license": "Apache-2.0",
  "scripts": {
    "build": "gulp build",
    "coverage": "gulp coverage",
    "docs": "gulp docs",
    "prepare": "gulp build",
    "test": "gulp test"
  },
  "dependencies": {
<<<<<<< HEAD
    "androidlib": "^2.0.8",
    "appcd-detect": "^1.0.0-19",
    "appcd-dispatcher": "^1.0.0-19",
    "appcd-fs": "^1.0.0-19",
    "appcd-path": "^1.0.0-19",
    "appcd-subprocess": "^1.0.0-19",
    "appcd-util": "^1.0.0-19",
=======
    "androidlib": "^2.0.7",
    "appcd-detect": "^1.0.0-20",
    "appcd-dispatcher": "^1.0.0-20",
    "appcd-fs": "^1.0.0-20",
    "appcd-path": "^1.0.0-20",
    "appcd-subprocess": "^1.0.0-20",
    "appcd-util": "^1.0.0-20",
>>>>>>> 09a8e7b1
    "gawk": "^4.4.4",
    "source-map-support": "^0.5.0",
    "xmldom": "^0.1.27"
  },
  "devDependencies": {
    "appcd-gulp": "^1.0.0-20",
    "gulp": "^3.9.1"
  },
  "homepage": "https://github.com/appcelerator/appc-daemon#readme",
  "bugs": "https://github.com/appcelerator/appc-daemon/issues",
  "repository": {
    "type": "git",
    "url": "git+https://github.com/appcelerator/appc-daemon.git"
  },
  "appcd-plugin": {
    "name": "genymotion",
    "type": "external"
  }
}<|MERGE_RESOLUTION|>--- conflicted
+++ resolved
@@ -17,23 +17,13 @@
     "test": "gulp test"
   },
   "dependencies": {
-<<<<<<< HEAD
     "androidlib": "^2.0.8",
-    "appcd-detect": "^1.0.0-19",
-    "appcd-dispatcher": "^1.0.0-19",
-    "appcd-fs": "^1.0.0-19",
-    "appcd-path": "^1.0.0-19",
-    "appcd-subprocess": "^1.0.0-19",
-    "appcd-util": "^1.0.0-19",
-=======
-    "androidlib": "^2.0.7",
     "appcd-detect": "^1.0.0-20",
     "appcd-dispatcher": "^1.0.0-20",
     "appcd-fs": "^1.0.0-20",
     "appcd-path": "^1.0.0-20",
     "appcd-subprocess": "^1.0.0-20",
     "appcd-util": "^1.0.0-20",
->>>>>>> 09a8e7b1
     "gawk": "^4.4.4",
     "source-map-support": "^0.5.0",
     "xmldom": "^0.1.27"
